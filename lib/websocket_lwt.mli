(*
 * Copyright (c) 2012-2015 Vincent Bernardoff <vb@luminar.eu.org>
 *
 * Permission to use, copy, modify, and distribute this software for any
 * purpose with or without fee is hereby granted, provided that the above
 * copyright notice and this permission notice appear in all copies.
 *
 * THE SOFTWARE IS PROVIDED "AS IS" AND THE AUTHOR DISCLAIMS ALL WARRANTIES
 * WITH REGARD TO THIS SOFTWARE INCLUDING ALL IMPLIED WARRANTIES OF
 * MERCHANTABILITY AND FITNESS. IN NO EVENT SHALL THE AUTHOR BE LIABLE FOR
 * ANY SPECIAL, DIRECT, INDIRECT, OR CONSEQUENTIAL DAMAGES OR ANY DAMAGES
 * WHATSOEVER RESULTING FROM LOSS OF USE, DATA OR PROFITS, WHETHER IN AN
 * ACTION OF CONTRACT, NEGLIGENCE OR OTHER TORTIOUS ACTION, ARISING OUT OF
 * OR IN CONNECTION WITH THE USE OR PERFORMANCE OF THIS SOFTWARE.
 *
 *)

(** Module [Websocket]: websocket library for Lwt *)

(** This module implements a websocket client and server library in
    the spirit of the otherwise similar TCP functions of the [Lwt_io]
    module. The websocket protocol add message framing in addition of
    simple TCP communication, and this library implement framing and
    unframing of messages.
*)

val section : Lwt_log_core.section

module Frame : sig
  module Opcode : sig
    type t =
      | Continuation
      | Text
      | Binary
      | Close
      | Ping
      | Pong
      | Ctrl of int
      | Nonctrl of int [@@deriving show,enum]

    val is_ctrl : t -> bool
    (** [is_ctrl opcode] is [true] if [opcode] is a control
        frame. *)
  end
  (** Type representing websocket opcodes *)

  type t = { opcode: Opcode.t;
             extension: int;
             final: bool;
             content: string;
           } [@@deriving show]
  (** The type representing websocket frames *)

  val create : ?opcode:Opcode.t -> ?extension:int -> ?final:bool ->
    ?content:string -> unit -> t

  val close : int -> t
end

val with_connection :
  ?extra_headers:Cohttp.Header.t ->
  ctx:Conduit_lwt_unix.ctx ->
  Conduit_lwt_unix.client ->
  Uri.t ->
  ((unit -> Frame.t Lwt.t) * (Frame.t -> unit Lwt.t)) Lwt.t

val establish_server :
  ?timeout:int ->
  ?stop:unit Lwt.t ->
  ctx:Conduit_lwt_unix.ctx ->
  mode:Conduit_lwt_unix.server ->
  (int ->
   Cohttp.Request.t ->
   (unit -> Frame.t Lwt.t) -> (Frame.t -> unit Lwt.t) -> unit Lwt.t) ->
  unit Lwt.t

<<<<<<< HEAD
(** {2 Convenient functions} *)

(** Build a stream from a function to receive frames. When a Close
 frame is received, no more frames are available from the stream. *)
val mk_frame_stream : (unit -> Frame.t Lwt.t) -> Frame.t Lwt_stream.t

(** Same as {!establish_server} but some frame are already handled
  and responded:
  - A Pong frame is sent in response to a Ping frame,
  - a Close frame is sent in response to a Close frame.
  All frames are then passed to the frame handling function.
*)
=======
(** {2 Convenience functions} *)

val mk_frame_stream : (unit -> Frame.t Lwt.t) -> Frame.t Lwt_stream.t
(** [mk_frame_stream f] is a stream build from [f], which role is to
    receive the frames that will form the stream. When a Close frame
    is received, the stream will be closed. *)

>>>>>>> 32a23df0
val establish_standard_server :
  ?timeout:int ->
  ?stop:unit Lwt.t ->
  ctx:Conduit_lwt_unix.ctx ->
  mode:Conduit_lwt_unix.server ->
  (int ->
<<<<<<< HEAD
   Uri.t ->
     (unit -> Frame.t Lwt.t) -> (Frame.t -> unit Lwt.t) -> unit Lwt.t) ->
  unit Lwt.t
=======
   Cohttp.Request.t ->
     (unit -> Frame.t Lwt.t) -> (Frame.t -> unit Lwt.t) -> unit Lwt.t) ->
  unit Lwt.t
(** [establish_standard_server] is like {!establish_server} but with
    automatic handling of some frames:

    - A Pong frame is sent in response to a Ping frame,
    - a Close frame is sent in response to a Close frame.

    All frames are then passed to the frame handling function.
*)
>>>>>>> 32a23df0
<|MERGE_RESOLUTION|>--- conflicted
+++ resolved
@@ -74,20 +74,6 @@
    (unit -> Frame.t Lwt.t) -> (Frame.t -> unit Lwt.t) -> unit Lwt.t) ->
   unit Lwt.t
 
-<<<<<<< HEAD
-(** {2 Convenient functions} *)
-
-(** Build a stream from a function to receive frames. When a Close
- frame is received, no more frames are available from the stream. *)
-val mk_frame_stream : (unit -> Frame.t Lwt.t) -> Frame.t Lwt_stream.t
-
-(** Same as {!establish_server} but some frame are already handled
-  and responded:
-  - A Pong frame is sent in response to a Ping frame,
-  - a Close frame is sent in response to a Close frame.
-  All frames are then passed to the frame handling function.
-*)
-=======
 (** {2 Convenience functions} *)
 
 val mk_frame_stream : (unit -> Frame.t Lwt.t) -> Frame.t Lwt_stream.t
@@ -95,18 +81,12 @@
     receive the frames that will form the stream. When a Close frame
     is received, the stream will be closed. *)
 
->>>>>>> 32a23df0
 val establish_standard_server :
   ?timeout:int ->
   ?stop:unit Lwt.t ->
   ctx:Conduit_lwt_unix.ctx ->
   mode:Conduit_lwt_unix.server ->
   (int ->
-<<<<<<< HEAD
-   Uri.t ->
-     (unit -> Frame.t Lwt.t) -> (Frame.t -> unit Lwt.t) -> unit Lwt.t) ->
-  unit Lwt.t
-=======
    Cohttp.Request.t ->
      (unit -> Frame.t Lwt.t) -> (Frame.t -> unit Lwt.t) -> unit Lwt.t) ->
   unit Lwt.t
@@ -118,4 +98,3 @@
 
     All frames are then passed to the frame handling function.
 *)
->>>>>>> 32a23df0
